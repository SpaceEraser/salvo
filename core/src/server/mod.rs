//! Server module
use std::io;
use std::net::SocketAddr;
#[cfg(unix)]
use std::path::Path;
use std::pin::Pin;
use std::task::{Context, Poll};

use hyper::server::accept::Accept;
use hyper::server::conn::AddrIncoming;
use hyper::server::conn::AddrStream;
pub use hyper::Server;
use tokio::io::{AsyncRead, AsyncWrite, ReadBuf};
#[cfg(unix)]
use tokio::net::UnixStream;

#[cfg(feature = "tls")]
mod tls;

#[cfg(feature = "tls")]
pub use tls::TlsListener;

/// Listener trait
pub trait Listener: Accept {
    /// Join current Listener with the other.
    fn join<T>(self, other: T) -> JoinedListener<Self, T>
    where
        Self: Sized,
    {
        JoinedListener::new(self, other)
    }
}
/// A IO stream for JoinedListener.
pub enum JoinedStream<A, B> {
    #[allow(missing_docs)]
    A(A),
    #[allow(missing_docs)]
    B(B),
}

impl<A, B> AsyncRead for JoinedStream<A, B>
where
    A: AsyncRead + Send + Unpin + 'static,
    B: AsyncRead + Send + Unpin + 'static,
{
    fn poll_read(self: Pin<&mut Self>, cx: &mut Context<'_>, buf: &mut ReadBuf<'_>) -> Poll<io::Result<()>> {
        match &mut self.get_mut() {
            JoinedStream::A(a) => Pin::new(a).poll_read(cx, buf),
            JoinedStream::B(b) => Pin::new(b).poll_read(cx, buf),
        }
    }
}

impl<A, B> AsyncWrite for JoinedStream<A, B>
where
    A: AsyncWrite + Send + Unpin + 'static,
    B: AsyncWrite + Send + Unpin + 'static,
{
    fn poll_write(self: Pin<&mut Self>, cx: &mut Context<'_>, buf: &[u8]) -> Poll<io::Result<usize>> {
        match &mut self.get_mut() {
            JoinedStream::A(a) => Pin::new(a).poll_write(cx, buf),
            JoinedStream::B(b) => Pin::new(b).poll_write(cx, buf),
        }
    }

    fn poll_flush(self: Pin<&mut Self>, cx: &mut Context<'_>) -> Poll<io::Result<()>> {
        match &mut self.get_mut() {
            JoinedStream::A(a) => Pin::new(a).poll_flush(cx),
            JoinedStream::B(b) => Pin::new(b).poll_flush(cx),
        }
    }

    fn poll_shutdown(self: Pin<&mut Self>, cx: &mut Context<'_>) -> Poll<io::Result<()>> {
        match &mut self.get_mut() {
            JoinedStream::A(a) => Pin::new(a).poll_shutdown(cx),
            JoinedStream::B(b) => Pin::new(b).poll_shutdown(cx),
        }
    }
}
/// JoinedListener
pub struct JoinedListener<A, B> {
    a: A,
    b: B,
}

impl<A, B> JoinedListener<A, B> {
    pub(crate) fn new(a: A, b: B) -> Self {
        JoinedListener { a, b }
    }
}
impl<A, B> Accept for JoinedListener<A, B>
where
    A: Accept + Send + Unpin + 'static,
    B: Accept + Send + Unpin + 'static,
{
    type Conn = JoinedStream<A::Conn, B::Conn>;
    type Error = io::Error;

    fn poll_accept(self: Pin<&mut Self>, cx: &mut Context<'_>) -> Poll<Option<Result<Self::Conn, Self::Error>>> {
        let pin = self.get_mut();
        if fastrand::bool() {
            match Pin::new(&mut pin.a).poll_accept(cx) {
<<<<<<< HEAD
                Poll::Ready(Some(result)) => Poll::Ready(Some(result.map(JoinedStream::A).map_err(|_|io::Error::from(io::ErrorKind::Other)))),
                Poll::Ready(None) => Poll::Ready(None),
                Poll::Pending => match Pin::new(&mut pin.b).poll_accept(cx) {
                    Poll::Ready(Some(result)) => Poll::Ready(Some(result.map(JoinedStream::B).map_err(|_|io::Error::from(io::ErrorKind::Other)))),
=======
                Poll::Ready(Some(result)) => Poll::Ready(Some(
                    result
                        .map(|stream| JoinedStream::A(stream))
                        .map_err(|_| io::Error::from(io::ErrorKind::Other)),
                )),
                Poll::Ready(None) => Poll::Ready(None),
                Poll::Pending => match Pin::new(&mut pin.b).poll_accept(cx) {
                    Poll::Ready(Some(result)) => Poll::Ready(Some(
                        result
                            .map(|stream| JoinedStream::B(stream))
                            .map_err(|_| io::Error::from(io::ErrorKind::Other)),
                    )),
>>>>>>> 03ed1a23
                    Poll::Ready(None) => Poll::Ready(None),
                    Poll::Pending => Poll::Pending,
                },
            }
        } else {
            match Pin::new(&mut pin.b).poll_accept(cx) {
<<<<<<< HEAD
                Poll::Ready(Some(result)) => Poll::Ready(Some(result.map(JoinedStream::B).map_err(|_|io::Error::from(io::ErrorKind::Other)))),
                Poll::Ready(None) => Poll::Ready(None),
                Poll::Pending => match Pin::new(&mut pin.a).poll_accept(cx) {
                    Poll::Ready(Some(result)) => Poll::Ready(Some(result.map(JoinedStream::A).map_err(|_|io::Error::from(io::ErrorKind::Other)))),
=======
                Poll::Ready(Some(result)) => Poll::Ready(Some(
                    result
                        .map(|stream| JoinedStream::B(stream))
                        .map_err(|_| io::Error::from(io::ErrorKind::Other)),
                )),
                Poll::Ready(None) => Poll::Ready(None),
                Poll::Pending => match Pin::new(&mut pin.a).poll_accept(cx) {
                    Poll::Ready(Some(result)) => Poll::Ready(Some(
                        result
                            .map(|stream| JoinedStream::A(stream))
                            .map_err(|_| io::Error::from(io::ErrorKind::Other)),
                    )),
>>>>>>> 03ed1a23
                    Poll::Ready(None) => Poll::Ready(None),
                    Poll::Pending => Poll::Pending,
                },
            }
        }
    }
}

/// TcpListener
pub struct TcpListener {
    incoming: AddrIncoming,
}
impl TcpListener {
    /// Bind to socket address.
    pub fn bind(addr: impl Into<SocketAddr>) -> Result<Self, hyper::Error> {
        let addr = addr.into();
        let mut incoming = AddrIncoming::bind(&addr)?;
        incoming.set_nodelay(true);

        Ok(TcpListener { incoming })
    }
}
impl Listener for TcpListener {}
impl Accept for TcpListener {
    type Conn = AddrStream;
    type Error = io::Error;

    fn poll_accept(self: Pin<&mut Self>, cx: &mut Context<'_>) -> Poll<Option<Result<Self::Conn, Self::Error>>> {
        Pin::new(&mut self.get_mut().incoming).poll_accept(cx)
    }
}

/// UnixListener
#[cfg(unix)]
pub struct UnixListener {
    incoming: tokio::net::UnixListener,
}
#[cfg(unix)]
impl UnixListener {
    /// Creates a new `UnixListener` bound to the specified path.
    ///
    /// # Panics
    ///
    /// This function panics if thread-local runtime is not set.
    ///
    /// The runtime is usually set implicitly when this function is called
    /// from a future driven by a tokio runtime, otherwise runtime can be set
    /// explicitly with [`Runtime::enter`](crate::runtime::Runtime::enter) function.
    pub fn bind<P>(path: P) -> io::Result<UnixListener>
    where
        P: AsRef<Path>,
    {
        Ok(UnixListener {
            incoming: tokio::net::UnixListener::bind(path)?,
        })
    }
}

#[cfg(unix)]
impl Listener for TcpListener {}
#[cfg(unix)]
impl Accept for UnixListener {
    type Conn = UnixStream;
    type Error = io::Error;

    fn poll_accept(self: Pin<&mut Self>, cx: &mut Context<'_>) -> Poll<Option<Result<Self::Conn, Self::Error>>> {
        match self.incoming.poll_accept(cx) {
            Poll::Ready(Ok((stream, _))) => Poll::Ready(Some(Ok(stream))),
            Poll::Ready(Err(err)) => Poll::Ready(Some(Err(err))),
            Poll::Pending => Poll::Pending,
        }
    }
}

#[cfg(unix)]
impl Transport for UnixStream {
    fn remote_addr(&self) -> Option<SocketAddr> {
        None
    }
}

#[cfg(test)]
mod tests {
    use serde::Serialize;

    use crate::prelude::*;
    use crate::server::TcpListener;

    #[tokio::test]
    async fn test_server() {
        #[fn_handler]
        async fn hello_world() -> Result<&'static str, ()> {
            Ok("Hello World")
        }
        #[fn_handler]
        async fn json(res: &mut Response) {
            #[derive(Serialize, Debug)]
            struct User {
                name: String,
            }
            res.render_json(&User { name: "jobs".into() });
        }
        let router = Router::new().get(hello_world).push(Router::with_path("json").get(json));

        tokio::task::spawn(async {
            Server::builder(TcpListener::bind(([0, 0, 0, 0], 7979)).unwrap())
                .serve(Service::new(router))
                .await
                .unwrap();
        });

        tokio::time::sleep(tokio::time::Duration::from_secs(5)).await;
        let client = reqwest::Client::new();
        let result = client
            .get("http://127.0.0.1:7979")
            .send()
            .await
            .unwrap()
            .text()
            .await
            .unwrap();
        assert_eq!(result, "Hello World");

        let client = reqwest::Client::new();
        let result = client
            .get("http://127.0.0.1:7979/json")
            .send()
            .await
            .unwrap()
            .text()
            .await
            .unwrap();
        assert_eq!(result, r#"{"name":"jobs"}"#);

        let result = client
            .get("http://127.0.0.1:7979/not_exist")
            .send()
            .await
            .unwrap()
            .text()
            .await
            .unwrap();
        assert!(result.contains("Not Found"));
        let result = client
            .get("http://127.0.0.1:7979/not_exist")
            .header("accept", "application/json")
            .send()
            .await
            .unwrap()
            .text()
            .await
            .unwrap();
        assert!(result.contains(r#""code":404"#));
        let result = client
            .get("http://127.0.0.1:7979/not_exist")
            .header("accept", "text/plain")
            .send()
            .await
            .unwrap()
            .text()
            .await
            .unwrap();
        assert!(result.contains("code:404"));
        let result = client
            .get("http://127.0.0.1:7979/not_exist")
            .header("accept", "application/xml")
            .send()
            .await
            .unwrap()
            .text()
            .await
            .unwrap();
        assert!(result.contains("<code>404</code>"));
    }
}<|MERGE_RESOLUTION|>--- conflicted
+++ resolved
@@ -100,50 +100,20 @@
         let pin = self.get_mut();
         if fastrand::bool() {
             match Pin::new(&mut pin.a).poll_accept(cx) {
-<<<<<<< HEAD
                 Poll::Ready(Some(result)) => Poll::Ready(Some(result.map(JoinedStream::A).map_err(|_|io::Error::from(io::ErrorKind::Other)))),
                 Poll::Ready(None) => Poll::Ready(None),
                 Poll::Pending => match Pin::new(&mut pin.b).poll_accept(cx) {
                     Poll::Ready(Some(result)) => Poll::Ready(Some(result.map(JoinedStream::B).map_err(|_|io::Error::from(io::ErrorKind::Other)))),
-=======
-                Poll::Ready(Some(result)) => Poll::Ready(Some(
-                    result
-                        .map(|stream| JoinedStream::A(stream))
-                        .map_err(|_| io::Error::from(io::ErrorKind::Other)),
-                )),
-                Poll::Ready(None) => Poll::Ready(None),
-                Poll::Pending => match Pin::new(&mut pin.b).poll_accept(cx) {
-                    Poll::Ready(Some(result)) => Poll::Ready(Some(
-                        result
-                            .map(|stream| JoinedStream::B(stream))
-                            .map_err(|_| io::Error::from(io::ErrorKind::Other)),
-                    )),
->>>>>>> 03ed1a23
                     Poll::Ready(None) => Poll::Ready(None),
                     Poll::Pending => Poll::Pending,
                 },
             }
         } else {
             match Pin::new(&mut pin.b).poll_accept(cx) {
-<<<<<<< HEAD
                 Poll::Ready(Some(result)) => Poll::Ready(Some(result.map(JoinedStream::B).map_err(|_|io::Error::from(io::ErrorKind::Other)))),
                 Poll::Ready(None) => Poll::Ready(None),
                 Poll::Pending => match Pin::new(&mut pin.a).poll_accept(cx) {
                     Poll::Ready(Some(result)) => Poll::Ready(Some(result.map(JoinedStream::A).map_err(|_|io::Error::from(io::ErrorKind::Other)))),
-=======
-                Poll::Ready(Some(result)) => Poll::Ready(Some(
-                    result
-                        .map(|stream| JoinedStream::B(stream))
-                        .map_err(|_| io::Error::from(io::ErrorKind::Other)),
-                )),
-                Poll::Ready(None) => Poll::Ready(None),
-                Poll::Pending => match Pin::new(&mut pin.a).poll_accept(cx) {
-                    Poll::Ready(Some(result)) => Poll::Ready(Some(
-                        result
-                            .map(|stream| JoinedStream::A(stream))
-                            .map_err(|_| io::Error::from(io::ErrorKind::Other)),
-                    )),
->>>>>>> 03ed1a23
                     Poll::Ready(None) => Poll::Ready(None),
                     Poll::Pending => Poll::Pending,
                 },
